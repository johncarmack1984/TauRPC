[package]
name = "taurpc"
authors = ["MatsDK"]
<<<<<<< HEAD
version = "0.5.0"
edition = "2024"
=======
version = "0.5.1"
edition = "2021"
>>>>>>> 704b9561
description = "A type-safe IPC layer for tauri commands"
documentation = "https://docs.rs/taurpc"
homepage = "https://github.com/MatsDK/TauRPC"
repository = "https://github.com/MatsDK/TauRPC"
license = "MIT OR Apache-2.0"
readme = "../README.md"
categories = []

[package.metadata."docs.rs"]
all-features = true
rustc-args = ["--cfg", "docsrs"]
rustdoc-args = ["--cfg", "docsrs"]

[dependencies]
taurpc-macros = { path = "./taurpc-macros", version = "=0.5.1" }

itertools = "0.14.0"
tauri = { version = "2.5.1", features = ["specta"] }
serde = { version = "1.0.219", features = ["derive"] }
serde_json = { version = "1.0.140", features = ["preserve_order"] }
tokio = { version = "1.45.1", features = ["full"] }

specta = { version = "=2.0.0-rc.22", features = ["export", "function"] }
specta-serde = { version = "0.0.9", features = [] }
specta-typescript = { version = "0.0.9", features = ["function"] }
specta-macros = { version = "2.0.0-rc.18" }
heck = "0.5.0"
anyhow = "1.0.98"

[workspace]
members = ["taurpc-macros"]<|MERGE_RESOLUTION|>--- conflicted
+++ resolved
@@ -1,13 +1,8 @@
 [package]
 name = "taurpc"
 authors = ["MatsDK"]
-<<<<<<< HEAD
-version = "0.5.0"
+version = "0.5.1"
 edition = "2024"
-=======
-version = "0.5.1"
-edition = "2021"
->>>>>>> 704b9561
 description = "A type-safe IPC layer for tauri commands"
 documentation = "https://docs.rs/taurpc"
 homepage = "https://github.com/MatsDK/TauRPC"
