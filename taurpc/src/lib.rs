//! This crate provides a typesafe IPC layer for Tauri's commands and events.
//! TauRPC should be used instead of [Tauri's IPC system](https://tauri.app/v1/references/architecture/inter-process-communication/),
//! which does not provide TypeScript types for your commands or events.
//!
//! Go the the [GitHub](https://github.com/MatsDK/TauRPC/#readme) page to get started.

pub extern crate serde;
pub extern crate specta;
pub extern crate specta_macros;
use specta::datatype::Function;
use specta::TypeCollection;
pub use specta_typescript::Typescript;

use std::{collections::HashMap, fmt::Debug, sync::Arc};
use tokio::sync::broadcast::Sender;

use serde::Serialize;
use tauri::ipc::{Invoke, InvokeError};
use tauri::{AppHandle, Emitter, Runtime};

pub use taurpc_macros::{ipc_type, procedures, resolvers};

mod export;
use export::export_types;

/// A trait, which is automatically implemented by `#[taurpc::procedures]`, that is used for handling incoming requests
/// and the type generation.
pub trait TauRpcHandler<R: Runtime>: Sized {
    const TRAIT_NAME: &'static str;

    /// This handler's prefix in the TypeScript router.
    const PATH_PREFIX: &'static str;

    /// Bindings export path optionally specified by the user.
    const EXPORT_PATH: Option<&'static str>;

    /// Handle a single incoming request
    fn handle_incoming_request(self, invoke: Invoke<R>);

    /// Spawn a new `tokio` thread that listens for and handles incoming request through a `tokio::broadcast::channel`.
    /// This is used for when you have multiple handlers inside a router.
    fn spawn(self) -> Sender<Arc<Invoke<R>>>;

    /// Returns a json object containing the arguments for the methods.
    /// This is used on the frontend to ensure the arguments are send with their correct idents to the backend.
    fn args_map() -> String;

    fn collect_fn_types(type_map: &mut TypeCollection) -> Vec<Function>;
}

/// Creates a handler that allows your IPCs to be called from the frontend with the coresponding
/// types. Accepts a struct in which your `taurpc::procedures` trait is implemented.
/// If you have nested routes, look at [taurpc::Router](https://docs.rs/taurpc/latest/taurpc/struct.Router.html).
///
///
///  # Examples
/// ```rust
/// #[taurpc::procedures]
/// trait Api {
///     async fn hello_world();
/// }
///
/// #[derive(Clone)]
/// struct ApiImpl;
/// #[taurpc::resolvers]
/// impl Api for ApiImpl {
///     async fn hello_world(self) {
///         println!("Hello world");
///     }
/// }
///
/// #[tokio::main]
/// async fn main() {
///   tauri::Builder::default()
///     .invoke_handler(
///       taurpc::create_ipc_handler(ApiImpl.into_handler());
///     )
///     .run(tauri::generate_context!())
///     .expect("error while running tauri application");
/// }
/// ```
pub fn create_ipc_handler<H, R: Runtime>(
    procedures: H,
) -> impl Fn(Invoke<R>) -> bool + Send + Sync + 'static
where
    H: TauRpcHandler<R> + Send + Sync + 'static + Clone,
{
    let args_map = HashMap::from([(H::PATH_PREFIX.to_string(), H::args_map())]);
    #[cfg(debug_assertions)] // Only export in development builds
<<<<<<< HEAD
    // export_types(
    //     H::EXPORT_PATH,
    //     vec![(H::PATH_PREFIX, H::TRAIT_NAME)],
    //     args_map,
    //     specta_typescript::Typescript::default(),
    // );
    move |invoke: Invoke<tauri::Wry>| {
=======
    export_types(
        H::EXPORT_PATH,
        vec![(H::PATH_PREFIX, H::TRAIT_NAME)],
        args_map,
        specta_typescript::Typescript::default(),
    );

    move |invoke: Invoke<R>| {
>>>>>>> e12636e5
        procedures.clone().handle_incoming_request(invoke);
        true
    }
}

#[derive(Serialize, Clone)]
struct Event<S> {
    event: S,
    event_name: String,
}

/// Enum used for triggering scoped events instead of on all windows.
/// Use the `send_to(scope: Windows)` method on your event trigger struct.
#[derive(Default, Debug, Clone)]
pub enum Windows {
    #[default]
    All,
    One(String),
    N(Vec<String>),
}

/// A structure used for triggering [tauri events](https://tauri.app/v1/guides/features/events/) on the frontend.
/// By default the events are send to all windows with `emit_all`, if you want to send to a specific window by label,
/// use `new_scoped` or `new_scoped_from_trigger`.
#[derive(Debug)]
pub struct EventTrigger<RT: Runtime> {
    app_handle: AppHandle<RT>,
    path_prefix: String,
    scope: Windows,
}

impl<RT: Runtime> Clone for EventTrigger<RT> {
    fn clone(&self) -> Self {
        Self {
            app_handle: self.app_handle.clone(),
            path_prefix: self.path_prefix.clone(),
            scope: self.scope.clone(),
        }
    }
}

impl<RT: Runtime> EventTrigger<RT> {
    pub fn new(app_handle: AppHandle<RT>, path_prefix: String) -> Self {
        Self {
            app_handle,
            path_prefix,
            scope: Default::default(),
        }
    }

    pub fn new_scoped(app_handle: AppHandle<RT>, path_prefix: String, scope: Windows) -> Self {
        Self {
            app_handle,
            path_prefix,
            scope,
        }
    }

    pub fn new_scoped_from_trigger(trigger: Self, scope: Windows) -> Self {
        Self {
            app_handle: trigger.app_handle,
            path_prefix: trigger.path_prefix,
            scope,
        }
    }

    pub fn call<S: Serialize + Clone>(&self, proc_name: &str, event: S) -> tauri::Result<()> {
        let event_name = if self.path_prefix.is_empty() {
            proc_name.to_string()
        } else {
            format!("{}.{}", self.path_prefix, proc_name)
        };
        let event = Event { event_name, event };
        match &self.scope {
            Windows::All => self.app_handle.emit("TauRpc_event", event),
            Windows::One(label) => self.app_handle.emit_to(label, "TauRpc_event", event),
            Windows::N(labels) => {
                for label in labels {
                    self.app_handle
                        .emit_to(label, "TauRpc_event", event.clone())?;
                }
                Ok(())
            }
        }
    }
}

/// Used for merging nested trait implementations. This is used when you have multiple trait implementations,
/// instead of `taurpc::create_ipc_handler()`. Use `.merge()` to add trait implementations to the router.
/// The trait must be have the `#[taurpc::procedures]` and the nested routes should have `#[taurpc::procedures(path = "path")]`.
///
///  # Examples
/// ```rust
/// #[taurpc::procedures]
/// trait Api { }
///
/// #[derive(Clone)]
/// struct ApiImpl;
///
/// #[taurpc::resolveres]
/// impl Api for ApiImpl { }
///
/// #[taurpc::procedures(path = "events")]
/// trait Events { }
///
/// #[derive(Clone)]
/// struct EventsImpl;
///
/// #[taurpc::resolveres]
/// impl Events for EventsImpl { }
///
/// #[tokio::main]
/// async fn main() {
///   let router = Router::new()
///     .merge(ApiImpl.into_handler())
///     .merge(EventsImpl.into_handler());
///
///   tauri::Builder::default()
///     .invoke_handler(router.into_handler())
///     .run(tauri::generate_context!())
///     .expect("error while running tauri application");
/// }
/// ```
#[derive(Default)]
<<<<<<< HEAD
pub struct Router {
    handlers: HashMap<String, Sender<Arc<Invoke<tauri::Wry>>>>,
    types: TypeCollection,
=======
pub struct Router<R: Runtime> {
    handlers: HashMap<String, Sender<Arc<Invoke<R>>>>,
>>>>>>> e12636e5
    export_path: Option<&'static str>,
    args_map_json: HashMap<String, String>,
    fns_map: HashMap<String, Vec<Function>>,
    handler_paths: Vec<(&'static str, &'static str)>,
    export_config: specta_typescript::Typescript,
}

impl<R: Runtime> Router<R> {
    pub fn new() -> Self {
        Self {
            handlers: HashMap::new(),
            export_path: None,
            args_map_json: HashMap::new(),
            handler_paths: Vec::new(),
            export_config: specta_typescript::Typescript::default(),
        }
    }

    /// Overwrite `specta` default TypeScript export options, look at the docs for
    /// `specta_typescript::Typescript` for all the configuration options.
    ///
    /// Example:
    /// ```rust
    ///    let router = Router::new()
    ///        .export_config(
    ///            specta_typescript::Typescript::default()
    ///                .header("// My header\n")
    ///                .bigint(specta_typescript::BigIntExportBehavior::String),
    ///        )
    ///        .merge(...);
    /// ```
    pub fn export_config(mut self, config: specta_typescript::Typescript) -> Self {
        self.export_config = config;
        self
    }

    /// Add routes to the router, accepts a struct for which a `#[taurpc::procedures]` trait is implemented
    ///
    /// ```rust
    ///    let router = Router::new()
    ///      .merge(ApiImpl.into_handler())
    ///      .merge(EventsImpl.into_handler());
    /// ```
    pub fn merge<H: TauRpcHandler<R>>(mut self, handler: H) -> Self {
        if let Some(path) = H::EXPORT_PATH {
            self.export_path = Some(path)
        }

        self.handler_paths.push((H::PATH_PREFIX, H::TRAIT_NAME));
        self.args_map_json
            .insert(H::PATH_PREFIX.to_string(), H::args_map());
        self.handlers
            .insert(H::PATH_PREFIX.to_string(), handler.spawn());
        self.fns_map.insert(
            H::PATH_PREFIX.to_string(),
            H::collect_fn_types(&mut self.types),
        );
        self
    }

    /// Create a handler out of the router that allows your IPCs to be called from the frontend,
    /// and generate the corresponding types. Use this inside `.invoke_handler()` on the tauri::Builder.
    ///
    /// ```rust
    ///    tauri::Builder::default()
    ///      .invoke_handler(router.into_handler())
    ///      .run(tauri::generate_context!())
    ///      .expect("error while running tauri application");
    /// ```
<<<<<<< HEAD
    pub fn into_handler(self) -> impl Fn(Invoke<tauri::Wry>) -> bool {
        // println!("Export types: {:?}", self.types);
=======
    pub fn into_handler(self) -> impl Fn(Invoke<R>) -> bool {
>>>>>>> e12636e5
        #[cfg(debug_assertions)] // Only export in development builds
        export_types(
            self.export_path.clone(),
            self.handler_paths.clone(),
            self.args_map_json.clone(),
            self.export_config.clone(),
            self.fns_map.clone(),
            self.types.clone(),
        );

        move |invoke: Invoke<R>| self.on_command(invoke)
    }

    fn on_command(&self, invoke: Invoke<R>) -> bool {
        let cmd = invoke.message.command();
        if !cmd.starts_with("TauRPC__") {
            return false;
        }

        // Remove `TauRPC__`
        let prefix = cmd[8..].to_string();
        let mut prefix = prefix.split('.').collect::<Vec<_>>();
        // Remove the actual name of the command
        prefix.pop().unwrap();

        match self.handlers.get(&prefix.join(".")) {
            Some(handler) => {
                let _ = handler.send(Arc::new(invoke));
            }
            None => invoke
                .resolver
                .invoke_error(InvokeError::from(format!("`{cmd}` not found"))),
        };

        true
    }
}<|MERGE_RESOLUTION|>--- conflicted
+++ resolved
@@ -87,24 +87,13 @@
 {
     let args_map = HashMap::from([(H::PATH_PREFIX.to_string(), H::args_map())]);
     #[cfg(debug_assertions)] // Only export in development builds
-<<<<<<< HEAD
     // export_types(
     //     H::EXPORT_PATH,
     //     vec![(H::PATH_PREFIX, H::TRAIT_NAME)],
     //     args_map,
     //     specta_typescript::Typescript::default(),
     // );
-    move |invoke: Invoke<tauri::Wry>| {
-=======
-    export_types(
-        H::EXPORT_PATH,
-        vec![(H::PATH_PREFIX, H::TRAIT_NAME)],
-        args_map,
-        specta_typescript::Typescript::default(),
-    );
-
     move |invoke: Invoke<R>| {
->>>>>>> e12636e5
         procedures.clone().handle_incoming_request(invoke);
         true
     }
@@ -229,14 +218,9 @@
 /// }
 /// ```
 #[derive(Default)]
-<<<<<<< HEAD
 pub struct Router {
-    handlers: HashMap<String, Sender<Arc<Invoke<tauri::Wry>>>>,
     types: TypeCollection,
-=======
-pub struct Router<R: Runtime> {
     handlers: HashMap<String, Sender<Arc<Invoke<R>>>>,
->>>>>>> e12636e5
     export_path: Option<&'static str>,
     args_map_json: HashMap<String, String>,
     fns_map: HashMap<String, Vec<Function>>,
@@ -247,7 +231,9 @@
 impl<R: Runtime> Router<R> {
     pub fn new() -> Self {
         Self {
+            types: TypeCollection::default(),
             handlers: HashMap::new(),
+            fns_map: HashMap::new(),
             export_path: None,
             args_map_json: HashMap::new(),
             handler_paths: Vec::new(),
@@ -306,12 +292,7 @@
     ///      .run(tauri::generate_context!())
     ///      .expect("error while running tauri application");
     /// ```
-<<<<<<< HEAD
-    pub fn into_handler(self) -> impl Fn(Invoke<tauri::Wry>) -> bool {
-        // println!("Export types: {:?}", self.types);
-=======
     pub fn into_handler(self) -> impl Fn(Invoke<R>) -> bool {
->>>>>>> e12636e5
         #[cfg(debug_assertions)] // Only export in development builds
         export_types(
             self.export_path.clone(),
